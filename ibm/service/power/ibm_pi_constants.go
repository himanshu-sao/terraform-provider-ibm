package power

import "time"

const (
	// Arguments
	Arg_Action                              = "pi_action"
	Arg_AffinityInstance                    = "pi_affinity_instance"
	Arg_AffinityPolicy                      = "pi_affinity_policy"
	Arg_AffinityVolume                      = "pi_affinity_volume"
	Arg_AntiAffinityInstances               = "pi_anti_affinity_instances"
	Arg_AntiAffinityVolumes                 = "pi_anti_affinity_volumes"
	Arg_CloudConnectionName                 = "pi_cloud_connection_name"
	Arg_CloudInstanceID                     = "pi_cloud_instance_id"
	Arg_Datacenter                          = "pi_datacenter"
	Arg_DatacenterZone                      = "pi_datacenter_zone"
	Arg_DeploymentTarget                    = "pi_deployment_target"
	Arg_DeploymentType                      = "pi_deployment_type"
	Arg_Description                         = "pi_description"
	Arg_DhcpCidr                            = "pi_cidr"
	Arg_DhcpCloudConnectionID               = "pi_cloud_connection_id"
	Arg_DhcpDnsServer                       = "pi_dns_server"
	Arg_DhcpID                              = "pi_dhcp_id"
	Arg_DhcpName                            = "pi_dhcp_name"
	Arg_DhcpSnatEnabled                     = "pi_dhcp_snat_enabled"
	Arg_HealthStatus                        = "pi_health_status"
	Arg_Host                                = "pi_host"
	Arg_HostGroupID                         = "pi_host_group_id"
	Arg_HostID                              = "pi_host_id"
	Arg_Hosts                               = "pi_hosts"
	Arg_IBMiCSS                             = "pi_ibmi_css"
	Arg_IBMiPHA                             = "pi_ibmi_pha"
	Arg_IBMiRDSUsers                        = "pi_ibmi_rds_users"
	Arg_ImageID                             = "pi_image_id"
	Arg_ImageImportDetails                  = "pi_image_import_details"
	Arg_ImageName                           = "pi_image_name"
	Arg_InstanceID                          = "pi_instance_id"
	Arg_InstanceName                        = "pi_instance_name"
	Arg_Key                                 = "pi_ssh_key"
	Arg_KeyName                             = "pi_key_name"
	Arg_KeyPairName                         = "pi_key_pair_name"
	Arg_LanguageCode                        = "pi_language_code"
	Arg_LicenseRepositoryCapacity           = "pi_license_repository_capacity"
	Arg_Memory                              = "pi_memory"
	Arg_Name                                = "pi_name"
	Arg_Network                             = "pi_network"
	Arg_NetworkName                         = "pi_network_name"
	Arg_PIInstanceSharedProcessorPool       = "pi_shared_processor_pool"
	Arg_PinPolicy                           = "pi_pin_policy"
	Arg_PlacementGroupID                    = "pi_placement_group_id"
	Arg_PlacementGroupName                  = "pi_placement_group_name"
	Arg_PlacementGroupPolicy                = "pi_placement_group_policy"
	Arg_Plan                                = "pi_plan"
	Arg_Processors                          = "pi_processors"
	Arg_ProcType                            = "pi_proc_type"
	Arg_PVMInstanceActionType               = "pi_action"
	Arg_PVMInstanceHealthStatus             = "pi_health_status"
	Arg_PVMInstanceId                       = "pi_instance_id"
	Arg_Remove                              = "pi_remove"
	Arg_Replicants                          = "pi_replicants"
	Arg_ReplicationEnabled                  = "pi_replication_enabled"
	Arg_ReplicationPolicy                   = "pi_replication_policy"
	Arg_ReplicationScheme                   = "pi_replication_scheme"
	Arg_ResourceGroupID                     = "pi_resource_group_id"
	Arg_SAP                                 = "sap"
	Arg_SAPDeploymentType                   = "pi_sap_deployment_type"
	Arg_SAPProfileID                        = "pi_sap_profile_id"
	Arg_Secondaries                         = "pi_secondaries"
	Arg_SharedProcessorPool                 = "pi_shared_processor_pool"
	Arg_SharedProcessorPoolHostGroup        = "pi_shared_processor_pool_host_group"
	Arg_SharedProcessorPoolID               = "pi_shared_processor_pool_id"
	Arg_SharedProcessorPoolName             = "pi_shared_processor_pool_name"
	Arg_SharedProcessorPoolPlacementGroupID = "pi_shared_processor_pool_placement_group_id"
	Arg_SharedProcessorPoolReservedCores    = "pi_shared_processor_pool_reserved_cores"
	Arg_SnapshotID                          = "pi_snapshot_id"
	Arg_SnapShotName                        = "pi_snap_shot_name"
	Arg_SPPPlacementGroupID                 = "pi_spp_placement_group_id"
	Arg_SPPPlacementGroupName               = "pi_spp_placement_group_name"
	Arg_SPPPlacementGroupPolicy             = "pi_spp_placement_group_policy"
	Arg_SSHKey                              = "pi_ssh_key"
	Arg_StorageConnection                   = "pi_storage_connection"
	Arg_StoragePool                         = "pi_storage_pool"
	Arg_StoragePoolAffinity                 = "pi_storage_pool_affinity"
	Arg_StorageType                         = "pi_storage_type"
<<<<<<< HEAD
	Arg_TargetStorageTier                   = "pi_target_storage_tier"
	Arg_VolumeCloneName                     = "pi_volume_clone_name"
	Arg_VolumeCloneTaskID                   = "pi_volume_clone_task_id"
=======
	Arg_SysType                             = "pi_sys_type"
	Arg_UserData                            = "pi_user_data"
	Arg_VirtualCoresAssigned                = "pi_virtual_cores_assigned"
	Arg_VirtualOpticalDevice                = "pi_virtual_optical_device"
>>>>>>> 3fd0f2e3
	Arg_VolumeGroupID                       = "pi_volume_group_id"
	Arg_VolumeID                            = "pi_volume_id"
	Arg_VolumeIDs                           = "pi_volume_ids"
	Arg_VolumeName                          = "pi_volume_name"
	Arg_VolumeOnboardingID                  = "pi_volume_onboarding_id"
	Arg_VolumePool                          = "pi_volume_pool"
	Arg_VolumeShareable                     = "pi_volume_shareable"
	Arg_VolumeSize                          = "pi_volume_size"
	Arg_VolumeType                          = "pi_volume_type"
	Arg_VTL                                 = "vtl"

	// Attributes
	Attr_Access                                      = "access"
	Attr_AccessConfig                                = "access_config"
	Attr_Action                                      = "action"
	Attr_Addresses                                   = "addresses"
	Attr_AllocatedCores                              = "allocated_cores"
	Attr_Architecture                                = "architecture"
	Attr_Auxiliary                                   = "auxiliary"
	Attr_AuxiliaryChangedVolumeName                  = "auxiliary_changed_volume_name"
	Attr_AuxiliaryVolumeName                         = "auxiliary_volume_name"
	Attr_AvailabilityZone                            = "availability_zone"
	Attr_AvailableCores                              = "available_cores"
	Attr_AvailableHosts                              = "available_hosts"
	Attr_AvailableIPCount                            = "available_ip_count"
	Attr_AvailableMemory                             = "available_memory"
	Attr_Bootable                                    = "bootable"
	Attr_BootVolumeID                                = "boot_volume_id"
	Attr_Capabilities                                = "capabilities"
	Attr_Capacity                                    = "capacity"
	Attr_Certified                                   = "certified"
	Attr_CIDR                                        = "cidr"
	Attr_ClassicEnabled                              = "classic_enabled"
	Attr_ClonedVolumes                               = "clone_volumes"
	Attr_CloneVolumeID                               = "clone_volume_id"
	Attr_CloudConnectionID                           = "cloud_connection_id"
	Attr_CloudInstanceID                             = "cloud_instance_id"
	Attr_CloudInstances                              = "cloud_instances"
	Attr_Code                                        = "code"
	Attr_ConnectionMode                              = "connection_mode"
	Attr_Connections                                 = "connections"
	Attr_ConsistencyGroupName                        = "consistency_group_name"
	Attr_ConsoleLanguages                            = "console_languages"
	Attr_ContainerFormat                             = "container_format"
	Attr_CopyRate                                    = "copy_rate"
	Attr_CopyType                                    = "copy_type"
	Attr_CoreMemoryRatio                             = "core_memory_ratio"
	Attr_Cores                                       = "cores"
	Attr_Count                                       = "count"
	Attr_CPUs                                        = "cpus"
	Attr_Created                                     = "created"
	Attr_CreateTime                                  = "create_time"
	Attr_CreationDate                                = "creation_date"
	Attr_CRN                                         = "crn"
	Attr_CyclePeriodSeconds                          = "cycle_period_seconds"
	Attr_CyclingMode                                 = "cycling_mode"
	Attr_DatacenterCapabilities                      = "pi_datacenter_capabilities"
	Attr_DatacenterHref                              = "pi_datacenter_href"
	Attr_DatacenterLocation                          = "pi_datacenter_location"
	Attr_Datacenters                                 = "datacenters"
	Attr_DatacenterStatus                            = "pi_datacenter_status"
	Attr_DatacenterType                              = "pi_datacenter_type"
	Attr_Default                                     = "default"
	Attr_DeleteOnTermination                         = "delete_on_termination"
	Attr_DeploymentType                              = "deployment_type"
	Attr_Description                                 = "description"
	Attr_Details                                     = "details"
	Attr_DhcpID                                      = "dhcp_id"
	Attr_DhcpLeaseInstanceIP                         = "instance_ip"
	Attr_DhcpLeaseInstanceMac                        = "instance_mac"
	Attr_DhcpLeases                                  = "leases"
	Attr_DhcpManaged                                 = "dhcp_managed"
	Attr_DhcpNetworkDeprecated                       = "network" // to deprecate
	Attr_DhcpNetworkID                               = "network_id"
	Attr_DhcpNetworkName                             = "network_name"
	Attr_DhcpServers                                 = "servers"
	Attr_DhcpStatus                                  = "status"
	Attr_DisasterRecoveryLocations                   = "disaster_recovery_locations"
	Attr_DiskFormat                                  = "disk_format"
	Attr_DiskType                                    = "disk_type"
	Attr_DisplayName                                 = "display_name"
	Attr_DNS                                         = "dns"
	Attr_Enabled                                     = "enabled"
	Attr_Endianness                                  = "endianness"
	Attr_ExternalIP                                  = "external_ip"
	Attr_FailureMessage                              = "failure_message"
	Attr_FailureReason                               = "failure_reason"
	Attr_Fault                                       = "fault"
	Attr_FlashCopyMappings                           = "flash_copy_mappings"
	Attr_FlashCopyName                               = "flash_copy_name"
	Attr_FreezeTime                                  = "freeze_time"
	Attr_FullSystemProfile                           = "full_system_profile"
	Attr_Gateway                                     = "gateway"
	Attr_GlobalRouting                               = "global_routing"
	Attr_GreDestinationAddress                       = "gre_destination_address"
	Attr_GreSourceAddress                            = "gre_source_address"
	Attr_GroupID                                     = "group_id"
	Attr_HealthStatus                                = "health_status"
	Attr_HostGroup                                   = "host_group"
	Attr_HostGroupID                                 = "host_group_id"
	Attr_HostGroups                                  = "host_groups"
	Attr_HostID                                      = "host_id"
	Attr_Hosts                                       = "hosts"
	Attr_Href                                        = "href"
	Attr_Hypervisor                                  = "hypervisor"
	Attr_HypervisorType                              = "hypervisor_type"
	Attr_IBMiCSS                                     = "ibmi_css"
	Attr_IBMIPAddress                                = "ibm_ip_address"
	Attr_IBMiPHA                                     = "ibmi_pha"
	Attr_IBMiRDS                                     = "ibmi_rds"
	Attr_IBMiRDSUsers                                = "ibmi_rds_users"
	Attr_ID                                          = "id"
	Attr_ImageID                                     = "image_id"
	Attr_ImageInfo                                   = "image_info"
	Attr_Images                                      = "images"
	Attr_ImageType                                   = "image_type"
	Attr_InputVolumes                                = "input_volumes"
	Attr_Instances                                   = "instances"
	Attr_InstanceSnapshots                           = "instance_snapshots"
	Attr_InstanceVolumes                             = "instance_volumes"
	Attr_IOThrottleRate                              = "io_throttle_rate"
	Attr_IP                                          = "ip"
	Attr_IPAddress                                   = "ipaddress"
	Attr_IPOctet                                     = "ipoctet"
	Attr_IsActive                                    = "is_active"
	Attr_Jumbo                                       = "jumbo"
	Attr_Key                                         = "key"
	Attr_KeyCreationDate                             = "creation_date"
	Attr_KeyID                                       = "key_id"
	Attr_Keys                                        = "keys"
	Attr_Language                                    = "language"
	Attr_LastUpdateDate                              = "last_update_date"
	Attr_LastUpdatedDate                             = "last_updated_date"
	Attr_Leases                                      = "leases"
	Attr_LicenseRepositoryCapacity                   = "license_repository_capacity"
	Attr_LicenseType                                 = "license_type"
	Attr_Location                                    = "location"
	Attr_MacAddress                                  = "macaddress"
	Attr_MasterChangedVolumeName                     = "master_changed_volume_name"
	Attr_MasterVolumeName                            = "master_volume_name"
	Attr_Max                                         = "max"
	Attr_MaxAllocationSize                           = "max_allocation_size"
	Attr_MaxAvailable                                = "max_available"
	Attr_MaxCoresAvailable                           = "max_cores_available"
	Attr_MaximumStorageAllocation                    = "max_storage_allocation"
	Attr_MaxMem                                      = "maxmem"
	Attr_MaxMemory                                   = "max_memory"
	Attr_MaxMemoryAvailable                          = "max_memory_available"
	Attr_MaxProc                                     = "maxproc"
	Attr_MaxProcessors                               = "max_processors"
	Attr_MaxVirtualCores                             = "max_virtual_cores"
	Attr_Members                                     = "members"
	Attr_Memory                                      = "memory"
	Attr_Message                                     = "message"
	Attr_Metered                                     = "metered"
	Attr_MigrationStatus                             = "migration_status"
	Attr_Min                                         = "min"
	Attr_MinMem                                      = "minmem"
	Attr_MinMemory                                   = "min_memory"
	Attr_MinProc                                     = "minproc"
	Attr_MinProcessors                               = "min_processors"
	Attr_MinVirtualCores                             = "min_virtual_cores"
	Attr_MirroringState                              = "mirroring_state"
	Attr_MTU                                         = "mtu"
	Attr_Name                                        = "name"
	Attr_NetworkID                                   = "network_id"
	Attr_NetworkName                                 = "network_name"
	Attr_NetworkPorts                                = "network_ports"
	Attr_Networks                                    = "networks"
	Attr_NumberOfVolumes                             = "number_of_volumes"
	Attr_Onboardings                                 = "onboardings"
	Attr_OperatingSystem                             = "operating_system"
	Attr_PercentComplete                             = "percent_complete"
	Attr_PIInstanceSharedProcessorPool               = "shared_processor_pool"
	Attr_PIInstanceSharedProcessorPoolID             = "shared_processor_pool_id"
	Attr_PinPolicy                                   = "pin_policy"
	Attr_PlacementGroupID                            = "placement_group_id"
	Attr_PlacementGroups                             = "placement_groups"
	Attr_Policy                                      = "policy"
	Attr_Pool                                        = "pool"
	Attr_PoolName                                    = "pool_name"
	Attr_Port                                        = "port"
	Attr_PortID                                      = "portid"
	Attr_PowerEdgeRouter                             = "power_edge_router"
	Attr_Primary                                     = "primary"
	Attr_PrimaryRole                                 = "primary_role"
	Attr_Processors                                  = "processors"
	Attr_ProcType                                    = "proctype"
	Attr_Product                                     = "product"
	Attr_ProfileID                                   = "profile_id"
	Attr_Profiles                                    = "profiles"
	Attr_Progress                                    = "progress"
	Attr_PublicIP                                    = "public_ip"
	Attr_PVMInstanceID                               = "pvm_instance_id"
	Attr_PVMInstances                                = "pvm_instances"
	Attr_PVMSnapshots                                = "pvm_snapshots"
	Attr_Region                                      = "region"
	Attr_RemoteCopyID                                = "remote_copy_id"
	Attr_RemoteCopyRelationshipNames                 = "remote_copy_relationship_names"
	Attr_RemoteCopyRelationships                     = "remote_copy_relationships"
	Attr_ReplicationEnabled                          = "replication_enabled"
	Attr_ReplicationSites                            = "replication_sites"
	Attr_ReplicationStatus                           = "replication_status"
	Attr_ReplicationType                             = "replication_type"
	Attr_ReservedCore                                = "reserved_core"
	Attr_ReservedCores                               = "reserved_cores"
	Attr_ReservedMemory                              = "reserved_memory"
	Attr_ResultsOnboardedVolumes                     = "results_onboarded_volumes"
	Attr_ResultsVolumeOnboardingFailures             = "results_volume_onboarding_failures"
	Attr_SAPS                                        = "saps"
	Attr_Secondaries                                 = "secondaries"
	Attr_ServerName                                  = "server_name"
	Attr_Shareable                                   = "shreable"
	Attr_SharedCoreRatio                             = "shared_core_ratio"
	Attr_SharedProcessorPool                         = "shared_processor_pool"
	Attr_SharedProcessorPoolAllocatedCores           = "allocated_cores"
	Attr_SharedProcessorPoolAvailableCores           = "available_cores"
	Attr_SharedProcessorPoolHostID                   = "host_id"
	Attr_SharedProcessorPoolID                       = "shared_processor_pool_id"
	Attr_SharedProcessorPoolInstanceAvailabilityZone = "availability_zone"
	Attr_SharedProcessorPoolInstanceCpus             = "cpus"
	Attr_SharedProcessorPoolInstanceId               = "id"
	Attr_SharedProcessorPoolInstanceMemory           = "memory"
	Attr_SharedProcessorPoolInstanceName             = "name"
	Attr_SharedProcessorPoolInstances                = "instances"
	Attr_SharedProcessorPoolInstanceStatus           = "status"
	Attr_SharedProcessorPoolInstanceUncapped         = "uncapped"
	Attr_SharedProcessorPoolInstanceVcpus            = "vcpus"
	Attr_SharedProcessorPoolName                     = "name"
	Attr_SharedProcessorPoolPlacementGroups          = "spp_placement_groups"
	Attr_SharedProcessorPoolReservedCores            = "reserved_cores"
	Attr_SharedProcessorPools                        = "shared_processor_pools"
	Attr_SharedProcessorPoolStatus                   = "status"
	Attr_SharedProcessorPoolStatusDetail             = "status_detail"
	Attr_Size                                        = "size"
	Attr_SnapshotID                                  = "snapshot_id"
	Attr_SourceVolumeID                              = "source_volume_id"
	Attr_SourceVolumeName                            = "source_volume_name"
	Attr_Speed                                       = "speed"
	Attr_SPPPlacementGroupID                         = "spp_placement_group_id"
	Attr_SPPPlacementGroupMembers                    = "members"
	Attr_SPPPlacementGroupName                       = "name"
	Attr_SPPPlacementGroupPolicy                     = "policy"
	Attr_SPPPlacementGroups                          = "spp_placement_groups"
	Attr_SSHKey                                      = "ssh_key"
	Attr_StartTime                                   = "start_time"
	Attr_State                                       = "state"
	Attr_Status                                      = "status"
	Attr_StatusDescriptionErrors                     = "status_description_errors"
	Attr_StatusDetail                                = "status_detail"
	Attr_StoragePool                                 = "storage_pool"
	Attr_StoragePoolAffinity                         = "storage_pool_affinity"
	Attr_StoragePoolsCapacity                        = "storage_pools_capacity"
	Attr_StorageType                                 = "storage_type"
	Attr_StorageTypesCapacity                        = "storage_types_capacity"
	Attr_SupportedSystems                            = "supported_systems"
	Attr_Synchronized                                = "synchronized"
	Attr_SystemPoolName                              = "system_pool_name"
	Attr_SystemPools                                 = "system_pools"
	Attr_Systems                                     = "systems"
	Attr_SysType                                     = "sys_type"
	Attr_Systype                                     = "systype"
	Attr_TargetVolumeName                            = "target_volume_name"
	Attr_TaskID                                      = "task_id"
	Attr_TenantID                                    = "tenant_id"
	Attr_TenantName                                  = "tenant_name"
	Attr_TotalCapacity                               = "total_capacity"
	Attr_TotalCore                                   = "total_core"
	Attr_TotalInstances                              = "total_instances"
	Attr_TotalMemory                                 = "total_memory"
	Attr_TotalMemoryConsumed                         = "total_memory_consumed"
	Attr_TotalProcessorsConsumed                     = "total_processors_consumed"
	Attr_TotalSSDStorageConsumed                     = "total_ssd_storage_consumed"
	Attr_TotalStandardStorageConsumed                = "total_standard_storage_consumed"
	Attr_Type                                        = "type"
	Attr_Uncapped                                    = "uncapped"
	Attr_URL                                         = "url"
	Attr_UsedCore                                    = "used_core"
	Attr_UsedIPCount                                 = "used_ip_count"
	Attr_UsedIPPercent                               = "used_ip_percent"
	Attr_UsedMemory                                  = "used_memory"
	Attr_UserIPAddress                               = "user_ip_address"
	Attr_VCPUs                                       = "vcpus"
	Attr_Vendor                                      = "vendor"
	Attr_VirtualCoresAssigned                        = "virtual_cores_assigned"
	Attr_VLanID                                      = "vlan_id"
	Attr_VolumeGroupName                             = "volume_group_name"
	Attr_VolumeGroups                                = "volume_groups"
	Attr_VolumeID                                    = "volume_id"
	Attr_VolumeIDs                                   = "volume_ids"
	Attr_VolumePool                                  = "volume_pool"
	Attr_Volumes                                     = "volumes"
	Attr_VolumeSnapshots                             = "volume_snapshots"
	Attr_VolumeStatus                                = "volume_status"
	Attr_VPCCRNs                                     = "vpc_crns"
	Attr_VPCEnabled                                  = "vpc_enabled"
	Attr_WorkloadType                                = "workload_type"
	Attr_Workspace                                   = "workspace"
	Attr_WorkspaceCapabilities                       = "pi_workspace_capabilities"
	Attr_WorkspaceDetails                            = "pi_workspace_details"
	Attr_WorkspaceID                                 = "pi_workspace_id"
	Attr_WorkspaceLocation                           = "pi_workspace_location"
	Attr_WorkspaceName                               = "pi_workspace_name"
	Attr_Workspaces                                  = "workspaces"
	Attr_WorkspaceStatus                             = "pi_workspace_status"
	Attr_WorkspaceType                               = "pi_workspace_type"
	Attr_WWN                                         = "wwn"

	// OS Type
	OS_IBMI  = "ibmi"
	StockVTL = "stock-vtl"

	// Allowed Values
	Affinity                  = "affinity"
	AntiAffinity              = "anti-affinity"
	Attach                    = "attach"
	BYOL                      = "byol"
	Capped                    = "capped"
	Critical                  = "CRITICAL"
	CUSTOM_VIRTUAL_CORES      = "custom-virtualcores"
	Dedicated                 = "dedicated"
	DeploymentTypeEpic        = "EPIC"
	DeploymentTypeVMNoStorage = "VMNoStorage"
	Hana                      = "Hana"
	Hard                      = "hard"
	Host                      = "host"
	HostGroup                 = "hostGroup"
	Netweaver                 = "Netweaver"
	None                      = "none"
	OK                        = "OK"
	Prefix                    = "prefix"
	Private                   = "private"
	Public                    = "public"
	SAP                       = "SAP"
	Shared                    = "shared"
	Soft                      = "soft"
	Suffix                    = "suffix"
	vSCSI                     = "vSCSI"
	Warning                   = "WARNING"

	// Actions
	Action_HardReboot        = "hard-reboot"
	Action_ImmediateShutdown = "immediate-shutdown"
	Action_ResetState        = "reset-state"
	Action_SoftReboot        = "soft-reboot"
	Action_Start             = "start"
	Action_Stop              = "stop"

	// States
	NotFound                 = "not found"
	State_Active             = "active"
	State_ACTIVE             = "ACTIVE"
	State_Added              = "added"
	State_Adding             = "adding"
	State_Available          = "available"
	State_BUILD              = "BUILD"
	State_Completed          = "completed"
	State_Creating           = "creating"
	State_Deleted            = "deleted"
	State_Deleting           = "deleting"
	State_DELETING           = "DELETING"
	State_Down               = "down"
<<<<<<< HEAD
	State_ERROR              = "ERROR"
=======
	State_Error              = "error"
>>>>>>> 3fd0f2e3
	State_Failed             = "failed"
	State_Inactive           = "inactive"
	State_InProgress         = "in progress"
	State_InUse              = "in-use"
	State_NotFound           = "Not Found"
<<<<<<< HEAD
	State_PENDING            = "PENDING"
=======
	State_Pending            = "pending"
>>>>>>> 3fd0f2e3
	State_PendingReclamation = "pending_reclamation"
	State_Provisioning       = "provisioning"
	State_Removed            = "removed"
	State_RESIZE             = "RESIZE"
	State_Retry              = "retry"
<<<<<<< HEAD
	State_SHUTOFF            = "SHUTOFF"
=======
	State_Shutoff            = "shutoff"
>>>>>>> 3fd0f2e3
	State_Up                 = "up"
	Status_Active            = "ACTIVE"
	Status_Deleting          = "deleting"
	Status_Error             = "ERROR"
	Status_Pending           = "PENDING"
	Status_Shutoff           = "SHUTOFF"
	StatusActive             = "ACTIVE"
	StatusBuild              = "BUILD"
	StatusError              = "ERROR"
	StatusPending            = "PENDING"
	StatusResize             = "RESIZE"
	StatusShutoff            = "SHUTOFF"

	// TODO: Second Half Cleanup, remove extra variables

	// SAP Profile
	PISAPProfiles         = "profiles"
	PISAPProfileCertified = "certified"
	PISAPProfileCores     = "cores"
	PISAPProfileMemory    = "memory"
	PISAPProfileID        = "profile_id"
	PISAPProfileType      = "type"

	//Added timeout values for warning  and active status
	warningTimeOut = 60 * time.Second
	activeTimeOut  = 2 * time.Minute

	PIConsoleLanguageCode             = "pi_language_code"
	PICloudConnectionId               = "cloud_connection_id"
	PICloudConnectionStatus           = "status"
	PICloudConnectionIBMIPAddress     = "ibm_ip_address"
	PICloudConnectionUserIPAddress    = "user_ip_address"
	PICloudConnectionPort             = "port"
	PICloudConnectionClassicGreSource = "gre_source_address"
	PICloudConnectionConnectionMode   = "connection_mode"
	PIInstanceDeploymentType          = "pi_deployment_type"
	PIInstanceMigratable              = "pi_migratable"
	PIInstanceNetwork                 = "pi_network"
	PIInstanceStoragePool             = "pi_storage_pool"
	PIInstanceStorageType             = "pi_storage_type"
	PISAPInstanceProfileID            = "pi_sap_profile_id"
	PISAPInstanceDeploymentType       = "pi_sap_deployment_type"
	PIInstanceSharedProcessorPool     = "pi_shared_processor_pool"
	PIInstanceStorageConnection       = "pi_storage_connection"
	PIInstanceStoragePoolAffinity     = "pi_storage_pool_affinity"

	PIInstanceUserData  = "pi_user_data"
	PIInstanceVolumeIds = "pi_volume_ids"

	// Placement Group
	PIPlacementGroupID      = "placement_group_id"
	PIPlacementGroupMembers = "members"

	// Volume
	PIVolumeIds             = "pi_volume_ids"
	PIAffinityPolicy        = "pi_affinity_policy"
	PIAffinityVolume        = "pi_affinity_volume"
	PIAffinityInstance      = "pi_affinity_instance"
	PIAntiAffinityInstances = "pi_anti_affinity_instances"
	PIAntiAffinityVolumes   = "pi_anti_affinity_volumes"

	// Volume Clone
	PIVolumeCloneName   = "pi_volume_clone_name"
	PIVolumeCloneTaskID = "pi_volume_clone_task_id"
	PITargetStorageTier = "pi_target_storage_tier"

	// IBM PI Volume Group
	PIVolumeGroupName                 = "pi_volume_group_name"
	PIVolumeGroupConsistencyGroupName = "pi_consistency_group_name"
	PIVolumeGroupID                   = "pi_volume_group_id"
	PIVolumeGroupAction               = "pi_volume_group_action"
	PIVolumeOnboardingID              = "pi_volume_onboarding_id"

	// Disaster Recovery Location
	PIDRLocation = "location"

	// VPN
	PIVPNConnectionId                         = "connection_id"
	PIVPNConnectionStatus                     = "connection_status"
	PIVPNConnectionDeadPeerDetection          = "dead_peer_detections"
	PIVPNConnectionDeadPeerDetectionAction    = "action"
	PIVPNConnectionDeadPeerDetectionInterval  = "interval"
	PIVPNConnectionDeadPeerDetectionThreshold = "threshold"
	PIVPNConnectionLocalGatewayAddress        = "local_gateway_address"
	PIVPNConnectionVpnGatewayAddress          = "gateway_address"

	// Cloud Connections
	PICloudConnectionTransitEnabled = "pi_cloud_connection_transit_enabled"

	// IBM PI Workspace
	PIWorkspaceName          = "pi_name"
	PIWorkspaceDatacenter    = "pi_datacenter"
	PIWorkspaceResourceGroup = "pi_resource_group_id"
	PIWorkspacePlan          = "pi_plan"
	PIVirtualOpticalDevice   = "pi_virtual_optical_device"
)<|MERGE_RESOLUTION|>--- conflicted
+++ resolved
@@ -82,16 +82,13 @@
 	Arg_StoragePool                         = "pi_storage_pool"
 	Arg_StoragePoolAffinity                 = "pi_storage_pool_affinity"
 	Arg_StorageType                         = "pi_storage_type"
-<<<<<<< HEAD
 	Arg_TargetStorageTier                   = "pi_target_storage_tier"
 	Arg_VolumeCloneName                     = "pi_volume_clone_name"
 	Arg_VolumeCloneTaskID                   = "pi_volume_clone_task_id"
-=======
 	Arg_SysType                             = "pi_sys_type"
 	Arg_UserData                            = "pi_user_data"
 	Arg_VirtualCoresAssigned                = "pi_virtual_cores_assigned"
 	Arg_VirtualOpticalDevice                = "pi_virtual_optical_device"
->>>>>>> 3fd0f2e3
 	Arg_VolumeGroupID                       = "pi_volume_group_id"
 	Arg_VolumeID                            = "pi_volume_id"
 	Arg_VolumeIDs                           = "pi_volume_ids"
@@ -454,31 +451,22 @@
 	State_Deleting           = "deleting"
 	State_DELETING           = "DELETING"
 	State_Down               = "down"
-<<<<<<< HEAD
 	State_ERROR              = "ERROR"
-=======
 	State_Error              = "error"
->>>>>>> 3fd0f2e3
 	State_Failed             = "failed"
 	State_Inactive           = "inactive"
 	State_InProgress         = "in progress"
 	State_InUse              = "in-use"
 	State_NotFound           = "Not Found"
-<<<<<<< HEAD
 	State_PENDING            = "PENDING"
-=======
 	State_Pending            = "pending"
->>>>>>> 3fd0f2e3
 	State_PendingReclamation = "pending_reclamation"
 	State_Provisioning       = "provisioning"
 	State_Removed            = "removed"
 	State_RESIZE             = "RESIZE"
 	State_Retry              = "retry"
-<<<<<<< HEAD
 	State_SHUTOFF            = "SHUTOFF"
-=======
 	State_Shutoff            = "shutoff"
->>>>>>> 3fd0f2e3
 	State_Up                 = "up"
 	Status_Active            = "ACTIVE"
 	Status_Deleting          = "deleting"
